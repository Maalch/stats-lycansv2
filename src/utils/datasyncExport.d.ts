--- conflicted
+++ resolved
@@ -4,32 +4,6 @@
  * NOTE: Death type constants are now centralized in src/types/deathTypes.ts
  * This re-export maintains backward compatibility.
  */
-<<<<<<< HEAD
-export declare const DeathTypeCode: {
-  readonly VOTED: 'VOTED';
-  readonly BY_WOLF: 'BY_WOLF';
-  readonly BY_ZOMBIE: 'BY_ZOMBIE';
-  readonly BY_BEAST: 'BY_BEAST';
-  readonly BY_AVATAR_CHAIN: 'BY_AVATAR_CHAIN';
-  readonly BULLET: 'BULLET';
-  readonly BULLET_HUMAN: 'BULLET_HUMAN';
-  readonly BULLET_WOLF: 'BULLET_WOLF';
-  readonly SHERIF_SUCCESS: 'SHERIF_SUCCESS';
-  readonly OTHER_AGENT: 'OTHER_AGENT';
-  readonly AVENGER: 'AVENGER';
-  readonly SEER: 'SEER';
-  readonly HANTED: 'HANTED';
-  readonly ASSASSIN: 'ASSASSIN';
-  readonly LOVER_DEATH: 'LOVER_DEATH';
-  readonly BOMB: 'BOMB';
-  readonly CRUSHED: 'CRUSHED';
-  readonly STARVATION: 'STARVATION';
-  readonly STARVATION_AS_BEAST: 'STARVATION_AS_BEAST';
-  readonly FALL: 'FALL';
-  readonly UNKNOWN: 'UNKNOWN';
-};
-=======
->>>>>>> 6f092ce6
 
 // Re-export from centralized death types module
 export { DEATH_TYPES as DeathTypeCode, type DeathType as DeathTypeCodeType } from '../types/deathTypes';
